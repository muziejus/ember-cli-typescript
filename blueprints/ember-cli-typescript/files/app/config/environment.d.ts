--- conflicted
+++ resolved
@@ -8,16 +8,9 @@
  * since different ember addons can materialize new entries.
  */
 declare namespace config {
-<<<<<<< HEAD
   var environment: any;
   var modulePrefix: string;
   var podModulePrefix: string;
   var locationType: string;
-=======
-  export var environment: any;
-  export var modulePrefix: string;
-  export var podModulePrefix: string;
-  export var locationType: string;
-  export var rootURL: string;
->>>>>>> 1d0ea1d9
+  var rootURL: string;
 }