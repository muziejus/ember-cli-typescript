--- conflicted
+++ resolved
@@ -23,7 +23,6 @@
 
 -->
 
-<<<<<<< HEAD
 ### Please paste the version of `ember-cli-typescript` and `ember-cli-typescript-blueprints` here
 
 <!-- yarn
@@ -39,10 +38,7 @@
   ember-cli-typescript-blueprints@1.2.0
 -->
 
-### Please paste your `tconfig.json` and `tslint.json` or `eslint.json` (if applicable) below
-=======
 ### Please paste your `tsconfig.json` and `tslint.json` or `eslint.json` (if applicable) below
->>>>>>> 45f730e2
 
 
 <details><summary><b>My tsconfig.json</b></summary><pre>
