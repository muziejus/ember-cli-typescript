--- conflicted
+++ resolved
@@ -69,19 +69,11 @@
 
     return {
       includes: JSON.stringify(
-<<<<<<< HEAD
-        includes.map(include => `${include}/**/*`),
-        null,
-        2
-      ).replace(/\n/g, '\n  '),
-      pathsFor: dasherizedName => {
-=======
         includes.map((include) => `${include}/**/*`),
         null,
         2
       ).replace(/\n/g, '\n  '),
       pathsFor: (dasherizedName) => {
->>>>>>> 6b97fbda
         // We need to wait to use this module until `ember-cli-typescript-blueprints` has been installed
         let updatePathsForAddon = require('ember-cli-typescript-blueprints/lib/utilities/update-paths-for-addon');
         let appName = isAddon ? 'dummy' : dasherizedName;
