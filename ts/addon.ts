--- conflicted
+++ resolved
@@ -70,8 +70,7 @@
     }
   },
 
-<<<<<<< HEAD
-=======
+
   setupPreprocessorRegistry(type, registry) {
     if (type !== 'parent') return;
 
@@ -81,27 +80,8 @@
     if (this.parent === this.project) {
       this._registerCollisionDetectionPreprocessor(registry);
     }
-
-    // Normally this is the sort of logic that would live in `included()`, but
-    // ember-cli-babel reads the configured extensions when setting up the
-    // preprocessor registry, so we need to beat it to the punch.
-    this._registerBabelExtension();
-
-    // As of 3.7, TS supports the optional chaining and nullish coalescing proposals.
-    // https://devblogs.microsoft.com/typescript/announcing-typescript-3-7-beta/
-    // Since we can't necessarily know what version of TS an addon was developed with,
-    // we unconditionally add the Babel plugins for both proposals.
-    this._addBabelPluginIfNotPresent('@babel/plugin-proposal-optional-chaining');
-    this._addBabelPluginIfNotPresent('@babel/plugin-proposal-nullish-coalescing-operator');
-
-    // Needs to come after the class properties plugin (see tests/unit/build-test.ts -
-    // "property initialization occurs in the right order")
-    this._addBabelPluginIfNotPresent('@babel/plugin-transform-typescript', {
-      after: ['@babel/plugin-proposal-class-properties'],
-    });
-  },
-
->>>>>>> 529e6a58
+  },
+
   shouldIncludeChildAddon(addon) {
     // For testing, we have dummy in-repo addons set up, but e-c-ts doesn't depend on them;
     // its dummy app does. Otherwise we'd have a circular dependency.
