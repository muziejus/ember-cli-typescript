import semver from 'semver';
import { Remote } from 'stagehand';
import { connect } from 'stagehand/lib/adapters/child-process';
import { hasPlugin, addPlugin, AddPluginOptions, BabelPluginConfig } from 'ember-cli-babel-plugin-helpers';
import Addon from 'ember-cli/lib/models/addon';
import { addon } from './lib/utilities/ember-cli-entities';
import fork from './lib/utilities/fork';
import TypecheckWorker from './lib/typechecking/worker';
import TypecheckMiddleware from './lib/typechecking/middleware';
import { Application } from 'express';
import walkSync from 'walk-sync';
import fs from 'fs-extra';

export default addon({
  name: 'ember-cli-typescript',

  included() {
    this._super.included.apply(this, arguments);
    this._checkDevelopment();
<<<<<<< HEAD
    this._checkPeerVersions();
    this._checkAddonAppFiles();
=======
    this._checkBabelVersion();
>>>>>>> 45f730e2

    // If we're a direct dependency of the host app, go ahead and start up the
    // typecheck worker so we don't wait until the end of the build to check
    if (this.parent === this.project) {
      this._getTypecheckWorker();
      this._checkInstallationLocation();
      this._checkEmberCLIVersion();
    }
  },

  includedCommands() {
    if (this.project.isEmberCLIAddon()) {
      return {
        'ts:precompile': require('./lib/commands/precompile').default,
        'ts:clean': require('./lib/commands/clean').default,
      };
    }
  },

  blueprintsPath() {
    return `${__dirname}/blueprints`;
  },

  serverMiddleware({ app }) {
    this._addTypecheckMiddleware(app);
  },

  testemMiddleware(app) {
    this._addTypecheckMiddleware(app);
  },

  async postBuild() {
    // This code makes the fundamental assumption that the TS compiler's fs watcher
    // will notice a file change before the full Broccoli build completes. Otherwise
    // the `getStatus` call here might report the status of the previous check. In
    // practice, though, building takes much longer than the time to trigger the
    // compiler's "hey, a file changed" hook, and once the typecheck has begun, the
    // `getStatus` call will block until it's complete.
    let worker = await this._getTypecheckWorker();
    let { failed } = await worker.getStatus();

    if (failed) {
      // The actual details of the errors will already have been printed
      // with nice highlighting and formatting separately.
      throw new Error('Typechecking failed');
    }
  },

  setupPreprocessorRegistry(type) {
    if (type !== 'parent') return;

    // Normally this is the sort of logic that would live in `included()`, but
    // ember-cli-babel reads the configured extensions when setting up the
    // preprocessor registry, so we need to beat it to the punch.
    this._registerBabelExtension();

    this._addPluginIfMissing(
      '@babel/plugin-proposal-class-properties',
      { loose: true },
      {
        // Needs to come after the decorators plugin, if present
        after: ['@babel/plugin-proposal-decorators'],
      }
    );

    // Needs to come after the class properties plugin (see tests/unit/build-test.ts -
    // "property initialization occurs in the right order")
    this._addPluginIfMissing('@babel/plugin-transform-typescript');
  },

  shouldIncludeChildAddon(addon) {
    // For testing, we have dummy in-repo addons set up, but e-c-ts doesn't depend on them;
    // its dummy app does. Otherwise we'd have a circular dependency.
    return !['in-repo-a', 'in-repo-b'].includes(addon.name);
  },

  _checkBabelVersion() {
    let babel = this.parent.addons.find(addon => addon.name === 'ember-cli-babel');
    let version = babel && babel.pkg.version;
    if (!babel || !(semver.gte(version!, '7.1.0') && semver.lt(version!, '8.0.0'))) {
      let versionString = babel ? `version ${babel.pkg.version}` : `no instance of ember-cli-babel`;
      this.ui.writeWarnLine(
        `ember-cli-typescript requires ember-cli-babel ^7.1.0, but you have ${versionString} installed; ` +
          'your TypeScript files may not be transpiled correctly.'
      );
    }
  },

  _checkEmberCLIVersion() {
    let cliPackage = this.project.require('ember-cli/package.json') as { version: string };
    if (semver.lt(cliPackage.version, '3.5.0')) {
      this.ui.writeWarnLine(
        'ember-cli-typescript works best with ember-cli >= 3.5, which uses the system temporary directory ' +
          'by default rather than a project-local one, minimizing file system events the TypeScript ' +
          'compiler needs to keep track of.'
      );
    }
  },

  _checkDevelopment() {
    if (this.isDevelopingAddon() && !process.env.CI && __filename.endsWith('.js')) {
      this.ui.writeWarnLine(
        'ember-cli-typescript is in development but not being loaded from `.ts` sources — ' +
          'do you have compiled artifacts lingering in `/js`?'
      );
    }
  },

  _checkAddonAppFiles() {
    // Emit a warning for addons that are under active development...
    let isDevelopingAddon = !this.app && (this.parent as Addon).isDevelopingAddon();

    // ...and are at the root of the project (i.e. not in-repo)...
    let isRootAddon = this.parent.root === this.project.root;

    // ...and have .ts files in their `app` directory.
    let appDir = `${this.parent.root}/app`;
    if (isDevelopingAddon && isRootAddon && fs.existsSync(appDir)) {
      let tsFilesInApp = walkSync(appDir, { globs: ['**/*.ts'] });
      if (tsFilesInApp.length) {
        this.ui.writeWarnLine(
          `found .ts files in ${appDir}\n` +
          'ember-cli-typescript only compiles files in an addon\'s `addon` folder; ' +
          'see https://github.com/typed-ember/ember-cli-typescript/issues/562'
        );
      }
    }
  },

  _checkInstallationLocation() {
    if (
      this.project.isEmberCLIAddon() &&
      this.project.pkg.devDependencies &&
      this.project.pkg.devDependencies[this.name]
    ) {
      this.ui.writeWarnLine(
        '`ember-cli-typescript` should be included in your `dependencies`, not `devDependencies`'
      );
    }
  },

  _addPluginIfMissing(name: string, config?: unknown, constraints?: AddPluginOptions) {
    let target = this._getConfigurationTarget();

    if (!hasPlugin(target, name)) {
      let resolvedPath = require.resolve(name);
      let pluginEntry: BabelPluginConfig = config ? [resolvedPath, config] : resolvedPath;
      addPlugin(target, pluginEntry, constraints);
    }
  },

  _getConfigurationTarget() {
    // If `this.app` isn't present, we know `this.parent` is an addon
    return this.app || (this.parent as Addon);
  },

  _registerBabelExtension() {
    let target = this._getConfigurationTarget();
    let options: Record<string, any> = target.options || (target.options = {});
    let babelAddonOptions: Record<string, any> =
      options['ember-cli-babel'] || (options['ember-cli-babel'] = {});
    let extensions: string[] =
      babelAddonOptions.extensions || (babelAddonOptions.extensions = ['js']);

    if (!extensions.includes('ts')) {
      extensions.push('ts');
    }
  },

  _addTypecheckMiddleware(app: Application) {
    let workerPromise = this._getTypecheckWorker();
    let middleware = new TypecheckMiddleware(this.project, workerPromise);
    middleware.register(app);
  },

  _typecheckWorker: undefined as Promise<Remote<TypecheckWorker>> | undefined,

  _getTypecheckWorker() {
    if (!this._typecheckWorker) {
      this._typecheckWorker = this._forkTypecheckWorker();
    }

    return this._typecheckWorker;
  },

  async _forkTypecheckWorker() {
    let childProcess = fork(`${__dirname}/lib/typechecking/worker/launch`);
    let worker = await connect<TypecheckWorker>(childProcess);

    await worker.onTypecheck(status => {
      for (let error of status.errors) {
        this.ui.writeLine(error);
      }
    });

    await worker.start(this.project.root);

    return worker;
  },
});<|MERGE_RESOLUTION|>--- conflicted
+++ resolved
@@ -17,12 +17,8 @@
   included() {
     this._super.included.apply(this, arguments);
     this._checkDevelopment();
-<<<<<<< HEAD
-    this._checkPeerVersions();
-    this._checkAddonAppFiles();
-=======
+    this._checkAddonAppFiles();y
     this._checkBabelVersion();
->>>>>>> 45f730e2
 
     // If we're a direct dependency of the host app, go ahead and start up the
     // typecheck worker so we don't wait until the end of the build to check
