{
  "name": "ember-cli-typescript",
  "version": "2.0.0-rc.1",
  "description": "Allow ember apps to use typescript files.",
  "keywords": [
    "ember-addon",
    "typescript"
  ],
  "repository": "https://github.com/typed-ember/ember-cli-typescript.git",
  "license": "MIT",
  "author": "Chris Krycho <chris@chriskrycho.com> (http://www.chriskrycho.com)",
  "directories": {
    "doc": "doc",
    "test": "tests"
  },
  "contributors": [
    "Marius Seritan",
    "David Gardiner",
    "Philip Bjorge"
  ],
  "bugs": {
    "url": "https://github.com/typed-ember/ember-cli-typescript"
  },
  "homepage": "https://github.com/typed-ember/ember-cli-typescript",
  "scripts": {
    "build": "ember build",
    "lint:js": "eslint --ext js,ts .",
    "start": "ember serve",
    "test": "yarn test:app && yarn test:node",
    "test:app": "ember test",
    "test:node": "mocha -r register-ts-node ts/tests/**/*.{ts,js}",
    "ci:prepare": "yarn prepublishOnly && rimraf ts",
<<<<<<< HEAD
    "ci:test": "ember test && mocha --recursive js/tests",
    "test:node": "mocha -r register-ts-node ts/tests/**/*.{ts,js}",
=======
    "ci:test": "yarn ci:test:app && yarn ci:test:node",
    "ci:test:app": "ember test",
    "ci:test:node": "mocha --recursive js/tests",
>>>>>>> 8e2092cc
    "prepublishOnly": "yarn tsc --project ts --noEmit false",
    "postpublish": "rimraf js"
  },
  "dependencies": {
    "@babel/plugin-proposal-class-properties": "^7.1.0",
    "@babel/plugin-transform-typescript": "^7.1.0",
    "ansi-to-html": "^0.6.6",
    "debug": "^4.0.0",
    "ember-cli-babel-plugin-helpers": "^1.0.0",
    "execa": "^1.0.0",
    "fs-extra": "^7.0.0",
    "resolve": "^1.5.0",
    "rsvp": "^4.8.1",
    "semver": "^5.5.1",
    "stagehand": "^1.0.0",
    "walk-sync": "^1.0.0"
  },
  "devDependencies": {
    "@ember/optional-features": "0.7.0",
    "@typed-ember/renovate-config": "1.2.1",
    "@types/chai": "4.1.7",
    "@types/console-ui": "2.2.0",
    "@types/core-object": "3.0.0",
    "@types/debug": "0.0.31",
    "@types/ember": "3.0.25",
    "@types/ember-qunit": "3.4.3",
    "@types/execa": "0.9.0",
    "@types/express": "4.16.0",
    "@types/fs-extra": "5.0.4",
    "@types/mocha": "5.2.5",
    "@types/node": "9.6.40",
    "@types/qunit": "2.5.3",
    "@types/resolve": "0.0.8",
    "@types/semver": "5.5.0",
    "broccoli-asset-rev": "3.0.0",
    "co": "4.6.0",
    "ember-cli": "3.6.0",
    "ember-cli-app-version": "3.2.0",
<<<<<<< HEAD
    "ember-cli-babel": "7.2.0",
=======
    "ember-cli-babel": "6.18.0",
>>>>>>> 8e2092cc
    "ember-cli-blueprint-test-helpers": "0.19.1",
    "ember-cli-dependency-checker": "3.0.0",
    "ember-cli-eslint": "5.0.0",
    "ember-cli-htmlbars": "3.0.1",
    "ember-cli-htmlbars-inline-precompile": "2.1.0",
    "ember-cli-inject-live-reload": "2.0.1",
    "ember-cli-release": "0.2.9",
    "ember-cli-sri": "2.1.1",
    "ember-cli-typescript-blueprints": "1.2.0",
    "ember-cli-uglify": "2.1.0",
    "ember-cli-update": "0.27.3",
    "ember-disable-prototype-extensions": "1.1.3",
    "ember-export-application-global": "2.0.0",
    "ember-load-initializers": "2.0.0",
    "ember-maybe-import-regenerator": "0.1.6",
    "ember-qunit": "4.2.0",
    "ember-resolver": "5.0.1",
    "ember-source": "3.6.0",
    "ember-try": "1.1.0",
    "eslint": "5.10.0",
<<<<<<< HEAD
    "eslint-plugin-ember": "6.0.1",
    "eslint-plugin-node": "8.0.0",
=======
    "eslint-plugin-ember": "5.4.0",
    "eslint-plugin-node": "7.0.1",
>>>>>>> 8e2092cc
    "esprima": "4.0.1",
    "fixturify": "0.3.4",
    "got": "8.3.2",
    "in-repo-a": "link:tests/dummy/lib/in-repo-a",
    "in-repo-b": "link:tests/dummy/lib/in-repo-b",
    "loader.js": "4.7.0",
    "mktemp": "0.4.0",
    "mocha": "5.2.0",
    "qunit-dom": "0.8.3",
    "rimraf": "2.6.2",
    "testdouble": "3.9.1",
    "ts-node": "7.0.1",
    "typescript": "3.2.1",
    "typescript-eslint-parser": "21.0.2"
  },
  "resolutions": {
    "@types/ember": "3.0.25"
  },
  "engines": {
    "node": "6.* || 8.* || >= 10.*"
  },
  "ember-addon": {
    "configPath": "tests/dummy/config",
    "before": [
      "broccoli-watcher",
      "ember-cli-babel"
    ]
  },
  "prettier": {
    "printWidth": 100,
    "semi": true,
    "singleQuote": true,
    "trailingComma": "es5",
    "tabWidth": 2,
    "proseWrap": "never"
  }
}<|MERGE_RESOLUTION|>--- conflicted
+++ resolved
@@ -30,14 +30,9 @@
     "test:app": "ember test",
     "test:node": "mocha -r register-ts-node ts/tests/**/*.{ts,js}",
     "ci:prepare": "yarn prepublishOnly && rimraf ts",
-<<<<<<< HEAD
-    "ci:test": "ember test && mocha --recursive js/tests",
-    "test:node": "mocha -r register-ts-node ts/tests/**/*.{ts,js}",
-=======
     "ci:test": "yarn ci:test:app && yarn ci:test:node",
     "ci:test:app": "ember test",
     "ci:test:node": "mocha --recursive js/tests",
->>>>>>> 8e2092cc
     "prepublishOnly": "yarn tsc --project ts --noEmit false",
     "postpublish": "rimraf js"
   },
@@ -76,11 +71,7 @@
     "co": "4.6.0",
     "ember-cli": "3.6.0",
     "ember-cli-app-version": "3.2.0",
-<<<<<<< HEAD
     "ember-cli-babel": "7.2.0",
-=======
-    "ember-cli-babel": "6.18.0",
->>>>>>> 8e2092cc
     "ember-cli-blueprint-test-helpers": "0.19.1",
     "ember-cli-dependency-checker": "3.0.0",
     "ember-cli-eslint": "5.0.0",
@@ -101,13 +92,8 @@
     "ember-source": "3.6.0",
     "ember-try": "1.1.0",
     "eslint": "5.10.0",
-<<<<<<< HEAD
     "eslint-plugin-ember": "6.0.1",
     "eslint-plugin-node": "8.0.0",
-=======
-    "eslint-plugin-ember": "5.4.0",
-    "eslint-plugin-node": "7.0.1",
->>>>>>> 8e2092cc
     "esprima": "4.0.1",
     "fixturify": "0.3.4",
     "got": "8.3.2",
