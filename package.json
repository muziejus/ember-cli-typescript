{
  "name": "ember-cli-typescript",
<<<<<<< HEAD
  "version": "4.0.0-alpha.1",
=======
  "version": "3.1.3",
>>>>>>> 529e6a58
  "description": "Allow ember apps to use typescript files.",
  "keywords": [
    "ember-addon",
    "typescript"
  ],
  "repository": "https://github.com/typed-ember/ember-cli-typescript.git",
  "license": "MIT",
  "author": "Chris Krycho <chris@chriskrycho.com> (http://www.chriskrycho.com)",
  "directories": {
    "doc": "doc",
    "test": "tests"
  },
  "contributors": [
    "Marius Seritan",
    "David Gardiner",
    "Philip Bjorge"
  ],
  "bugs": {
    "url": "https://github.com/typed-ember/ember-cli-typescript"
  },
  "homepage": "https://github.com/typed-ember/ember-cli-typescript",
  "scripts": {
    "build": "ember build",
    "lint:js": "eslint --ext js,ts .",
    "start": "ember serve",
    "test": "yarn test:app && yarn test:node",
    "test:app": "ember test",
    "test:node": "mocha -r register-ts-node ts/tests/**/*.ts",
    "ci:prepare": "yarn prepublishOnly && rimraf ts",
    "ci:log-version-info": "echo '---- Ember CLI ----' && ember -v && echo '---- TypeScript ----' && tsc -v",
    "ci:test": "yarn ci:log-version-info && yarn ci:test:app && yarn ci:test:node",
    "ci:test:app": "ember test",
    "ci:test:node": "mocha --recursive js/tests",
    "prepublishOnly": "yarn tsc --noEmit false --project ts",
    "postpublish": "rimraf js",
    "changelog": "conventional-changelog -p angular -i CHANGELOG.md -s -u"
  },
  "dependencies": {
<<<<<<< HEAD
=======
    "@babel/plugin-proposal-nullish-coalescing-operator": "^7.4.4",
    "@babel/plugin-proposal-optional-chaining": "^7.6.0",
    "@babel/plugin-transform-typescript": "~7.8.0",
>>>>>>> 529e6a58
    "ansi-to-html": "^0.6.6",
    "broccoli-stew": "^3.0.0",
    "debug": "^4.0.0",
    "execa": "^3.0.0",
    "fs-extra": "^8.0.0",
    "resolve": "^1.5.0",
    "rsvp": "^4.8.1",
    "semver": "^6.3.0",
    "stagehand": "^1.0.0",
    "walk-sync": "^2.0.0"
  },
  "devDependencies": {
    "@commitlint/cli": "8.3.5",
    "@commitlint/config-conventional": "8.3.4",
    "@ember/optional-features": "1.3.0",
    "@typed-ember/renovate-config": "1.2.1",
    "@types/capture-console": "1.0.0",
    "@types/chai": "4.2.8",
    "@types/chai-as-promised": "7.1.2",
    "@types/console-ui": "2.2.3",
    "@types/core-object": "3.0.1",
    "@types/debug": "4.1.5",
    "@types/ember": "3.1.1",
    "@types/ember-qunit": "3.4.7",
    "@types/esprima": "4.0.2",
    "@types/express": "4.17.2",
    "@types/fs-extra": "8.0.1",
    "@types/got": "8.3.5",
    "@types/mocha": "7.0.1",
    "@types/node": "9.6.55",
    "@types/qunit": "2.9.0",
    "@types/resolve": "1.14.0",
    "@types/semver": "6.2.1",
    "@types/tmp": "0.1.0",
    "@typescript-eslint/eslint-plugin": "2.19.0",
    "@typescript-eslint/parser": "2.19.0",
    "broccoli-asset-rev": "3.0.0",
    "broccoli-node-api": "1.7.0",
    "broccoli-plugin": "4.0.1",
    "capture-console": "1.0.1",
    "co": "4.6.0",
    "commitlint-azure-pipelines-cli": "1.0.3",
    "conventional-changelog-cli": "2.0.31",
    "ember-cli": "3.15.2",
    "ember-cli-addon-docs": "ember-learn/ember-cli-addon-docs#4f5bfd11",
    "ember-cli-addon-docs-esdoc": "0.2.3",
    "ember-cli-app-version": "3.2.0",
<<<<<<< HEAD
    "ember-cli-babel": "7.17.0",
=======
    "ember-cli-babel": "7.14.1",
>>>>>>> 529e6a58
    "ember-cli-blueprint-test-helpers": "0.19.2",
    "ember-cli-dependency-checker": "3.2.0",
    "ember-cli-deploy": "1.0.2",
    "ember-cli-deploy-build": "2.0.0",
    "ember-cli-deploy-git": "1.3.4",
    "ember-cli-deploy-git-ci": "1.0.1",
    "ember-cli-htmlbars": "4.2.2",
    "ember-cli-inject-live-reload": "2.0.2",
    "ember-cli-release": "0.2.9",
    "ember-cli-sri": "2.1.1",
    "ember-cli-typescript-blueprints": "3.0.0",
    "ember-cli-uglify": "3.0.0",
    "ember-cli-update": "0.52.1",
    "ember-disable-prototype-extensions": "1.1.3",
    "ember-export-application-global": "2.0.1",
    "ember-load-initializers": "2.1.1",
    "ember-maybe-import-regenerator": "0.1.6",
    "ember-qunit": "4.6.0",
    "ember-resolver": "7.0.0",
    "ember-source": "3.16.1",
    "ember-try": "1.4.0",
    "eslint": "6.8.0",
    "eslint-config-prettier": "6.10.0",
    "eslint-plugin-ember": "7.7.2",
    "eslint-plugin-node": "11.0.0",
    "eslint-plugin-prettier": "3.1.2",
    "esprima": "4.0.1",
    "fixturify": "1.2.0",
    "got": "10.4.0",
    "handlebars": "4.7.3",
    "husky": "4.2.1",
    "in-repo-a": "link:tests/dummy/lib/in-repo-a",
    "in-repo-b": "link:tests/dummy/lib/in-repo-b",
    "loader.js": "4.7.0",
<<<<<<< HEAD
    "mocha": "6.2.2",
    "prettier": "1.19.1",
    "qunit-dom": "0.9.2",
    "testdouble": "3.12.4",
=======
    "mocha": "7.0.1",
    "prettier": "1.18.2",
    "prettier-eslint": "9.0.1",
    "qunit-dom": "1.0.0",
    "testdouble": "3.12.5",
>>>>>>> 529e6a58
    "tmp": "0.1.0",
    "ts-node": "8.6.2",
    "typescript": "3.7.5"
  },
  "resolutions": {
    "@types/ember": "3.1.1",
    "@types/ember__string": "3.0.6",
    "hawk": "7"
  },
  "engines": {
    "node": "10.* || >= 12.*"
  },
  "ember-addon": {
    "configPath": "tests/dummy/config",
    "before": [
      "broccoli-watcher"
    ]
  },
  "husky": {
    "hooks": {
      "commit-msg": "commitlint -E HUSKY_GIT_PARAMS"
    }
  },
  "prettier": {
    "printWidth": 100,
    "semi": true,
    "singleQuote": true,
    "trailingComma": "es5",
    "tabWidth": 2,
    "proseWrap": "never"
  },
  "volta": {
    "node": "10.18.1",
    "yarn": "1.21.1"
  }
}<|MERGE_RESOLUTION|>--- conflicted
+++ resolved
@@ -1,10 +1,6 @@
 {
   "name": "ember-cli-typescript",
-<<<<<<< HEAD
   "version": "4.0.0-alpha.1",
-=======
-  "version": "3.1.3",
->>>>>>> 529e6a58
   "description": "Allow ember apps to use typescript files.",
   "keywords": [
     "ember-addon",
@@ -43,12 +39,6 @@
     "changelog": "conventional-changelog -p angular -i CHANGELOG.md -s -u"
   },
   "dependencies": {
-<<<<<<< HEAD
-=======
-    "@babel/plugin-proposal-nullish-coalescing-operator": "^7.4.4",
-    "@babel/plugin-proposal-optional-chaining": "^7.6.0",
-    "@babel/plugin-transform-typescript": "~7.8.0",
->>>>>>> 529e6a58
     "ansi-to-html": "^0.6.6",
     "broccoli-stew": "^3.0.0",
     "debug": "^4.0.0",
@@ -56,7 +46,7 @@
     "fs-extra": "^8.0.0",
     "resolve": "^1.5.0",
     "rsvp": "^4.8.1",
-    "semver": "^6.3.0",
+    "semver": "^7.0.0",
     "stagehand": "^1.0.0",
     "walk-sync": "^2.0.0"
   },
@@ -96,11 +86,7 @@
     "ember-cli-addon-docs": "ember-learn/ember-cli-addon-docs#4f5bfd11",
     "ember-cli-addon-docs-esdoc": "0.2.3",
     "ember-cli-app-version": "3.2.0",
-<<<<<<< HEAD
     "ember-cli-babel": "7.17.0",
-=======
-    "ember-cli-babel": "7.14.1",
->>>>>>> 529e6a58
     "ember-cli-blueprint-test-helpers": "0.19.2",
     "ember-cli-dependency-checker": "3.2.0",
     "ember-cli-deploy": "1.0.2",
@@ -135,18 +121,11 @@
     "in-repo-a": "link:tests/dummy/lib/in-repo-a",
     "in-repo-b": "link:tests/dummy/lib/in-repo-b",
     "loader.js": "4.7.0",
-<<<<<<< HEAD
-    "mocha": "6.2.2",
+    "mocha": "7.0.1",
     "prettier": "1.19.1",
-    "qunit-dom": "0.9.2",
-    "testdouble": "3.12.4",
-=======
-    "mocha": "7.0.1",
-    "prettier": "1.18.2",
     "prettier-eslint": "9.0.1",
     "qunit-dom": "1.0.0",
     "testdouble": "3.12.5",
->>>>>>> 529e6a58
     "tmp": "0.1.0",
     "ts-node": "8.6.2",
     "typescript": "3.7.5"
