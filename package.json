--- conflicted
+++ resolved
@@ -37,15 +37,7 @@
   "dependencies": {
     "@babel/plugin-proposal-class-properties": "^7.1.0",
     "@babel/plugin-transform-typescript": "^7.1.0",
-<<<<<<< HEAD
-=======
     "ansi-to-html": "^0.6.6",
-    "broccoli-funnel": "^2.0.1",
-    "broccoli-merge-trees": "^2.0.0",
-    "broccoli-plugin": "^1.2.1",
-    "broccoli-stew": "^1.4.0",
-    "chokidar": "^2.0.3",
->>>>>>> c38e0166
     "debug": "^3.1.0",
     "ember-cli-babel-plugin-helpers": "^1.0.0",
     "execa": "^0.9.0",
@@ -53,11 +45,7 @@
     "resolve": "^1.5.0",
     "rsvp": "^4.8.1",
     "semver": "^5.5.1",
-<<<<<<< HEAD
-=======
     "stagehand": "^1.0.0",
-    "symlink-or-copy": "^1.1.8",
->>>>>>> c38e0166
     "walk-sync": "^0.3.2"
   },
   "devDependencies": {
