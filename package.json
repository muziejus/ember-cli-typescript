--- conflicted
+++ resolved
@@ -80,13 +80,9 @@
     "broccoli-asset-rev": "3.0.0",
     "co": "4.6.0",
     "ember-cli": "3.9.0",
-<<<<<<< HEAD
-    "ember-cli-addon-docs": "0.6.8",
     "commitlint-azure-pipelines-cli": "^1.0.1",
     "conventional-changelog-cli": "^2.0.12",
-=======
     "ember-cli-addon-docs": "0.6.9",
->>>>>>> d3470983
     "ember-cli-addon-docs-esdoc": "0.2.1",
     "ember-cli-app-version": "3.2.0",
     "ember-cli-babel": "7.7.3",
