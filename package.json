{
  "name": "ember-cli-typescript",
  "version": "3.1.1",
  "description": "Allow ember apps to use typescript files.",
  "keywords": [
    "ember-addon",
    "typescript"
  ],
  "repository": "https://github.com/typed-ember/ember-cli-typescript.git",
  "license": "MIT",
  "author": "Chris Krycho <chris@chriskrycho.com> (http://www.chriskrycho.com)",
  "directories": {
    "doc": "doc",
    "test": "tests"
  },
  "contributors": [
    "Marius Seritan",
    "David Gardiner",
    "Philip Bjorge"
  ],
  "bugs": {
    "url": "https://github.com/typed-ember/ember-cli-typescript"
  },
  "homepage": "https://github.com/typed-ember/ember-cli-typescript",
  "scripts": {
    "build": "ember build",
    "lint:js": "eslint --ext js,ts .",
    "start": "ember serve",
    "test": "yarn test:app && yarn test:node",
    "test:app": "ember test",
    "test:node": "mocha -r register-ts-node ts/tests/**/*.ts",
    "ci:prepare": "yarn prepublishOnly && rimraf ts",
    "ci:log-version-info": "echo '---- Ember CLI ----' && ember -v && echo '---- TypeScript ----' && tsc -v",
    "ci:test": "yarn ci:log-version-info && yarn ci:test:app && yarn ci:test:node",
    "ci:test:app": "ember test",
    "ci:test:node": "mocha --recursive js/tests",
    "prepublishOnly": "yarn tsc --noEmit false --project ts",
    "postpublish": "rimraf js",
    "changelog": "conventional-changelog -p angular -i CHANGELOG.md -s -u"
  },
  "dependencies": {
    "@babel/plugin-proposal-nullish-coalescing-operator": "^7.4.4",
    "@babel/plugin-proposal-optional-chaining": "^7.6.0",
    "@babel/plugin-transform-typescript": "~7.7.0",
    "ansi-to-html": "^0.6.6",
    "debug": "^4.0.0",
    "ember-cli-babel-plugin-helpers": "^1.0.0",
    "execa": "^3.0.0",
    "fs-extra": "^8.0.0",
    "resolve": "^1.5.0",
    "rsvp": "^4.8.1",
    "semver": "^6.0.0",
    "stagehand": "^1.0.0",
    "walk-sync": "^2.0.0"
  },
  "devDependencies": {
    "@commitlint/cli": "8.2.0",
    "@commitlint/config-conventional": "8.2.0",
    "@ember/optional-features": "1.1.0",
    "@typed-ember/renovate-config": "1.2.1",
<<<<<<< HEAD
    "@types/capture-console": "^1.0.0",
    "@types/chai": "4.2.5",
=======
    "@types/chai": "4.2.6",
>>>>>>> e31c2910
    "@types/chai-as-promised": "7.1.2",
    "@types/console-ui": "2.2.3",
    "@types/core-object": "3.0.1",
    "@types/debug": "4.1.5",
    "@types/ember": "3.1.1",
    "@types/ember-qunit": "3.4.7",
    "@types/esprima": "4.0.2",
    "@types/express": "4.17.1",
    "@types/fs-extra": "8.0.1",
    "@types/got": "8.3.5",
    "@types/mocha": "5.2.7",
    "@types/node": "9.6.55",
    "@types/qunit": "2.9.0",
    "@types/resolve": "0.0.8",
    "@types/semver": "6.2.0",
    "@types/tmp": "0.1.0",
    "@typescript-eslint/eslint-plugin": "2.10.0",
    "@typescript-eslint/parser": "2.10.0",
    "broccoli-asset-rev": "3.0.0",
    "capture-console": "^1.0.1",
    "co": "4.6.0",
    "commitlint-azure-pipelines-cli": "1.0.2",
    "conventional-changelog-cli": "2.0.28",
    "ember-cli": "3.14.0",
    "ember-cli-addon-docs": "0.6.15",
    "ember-cli-addon-docs-esdoc": "0.2.3",
    "ember-cli-app-version": "3.2.0",
    "ember-cli-babel": "7.13.0",
    "ember-cli-blueprint-test-helpers": "0.19.2",
    "ember-cli-dependency-checker": "3.2.0",
    "ember-cli-deploy": "1.0.2",
    "ember-cli-deploy-build": "2.0.0",
    "ember-cli-deploy-git": "1.3.4",
    "ember-cli-deploy-git-ci": "1.0.1",
    "ember-cli-htmlbars": "4.0.8",
    "ember-cli-htmlbars-inline-precompile": "3.0.1",
    "ember-cli-inject-live-reload": "2.0.2",
    "ember-cli-release": "0.2.9",
    "ember-cli-sri": "2.1.1",
    "ember-cli-typescript-blueprints": "3.0.0",
    "ember-cli-uglify": "3.0.0",
    "ember-cli-update": "0.46.5",
    "ember-disable-prototype-extensions": "1.1.3",
    "ember-export-application-global": "2.0.1",
    "ember-load-initializers": "2.1.1",
    "ember-maybe-import-regenerator": "0.1.6",
    "ember-qunit": "4.6.0",
    "ember-resolver": "6.0.0",
    "ember-source": "3.14.2",
    "ember-try": "1.3.0",
    "eslint": "6.7.2",
    "eslint-plugin-ember": "7.7.1",
    "eslint-plugin-node": "10.0.0",
    "eslint-plugin-prettier": "3.1.1",
    "esprima": "4.0.1",
    "fixturify": "1.2.0",
    "got": "8.3.2",
    "handlebars": "4.5.3",
    "husky": "3.1.0",
    "in-repo-a": "link:tests/dummy/lib/in-repo-a",
    "in-repo-b": "link:tests/dummy/lib/in-repo-b",
    "loader.js": "4.7.0",
    "mocha": "6.2.2",
    "prettier": "1.18.2",
    "qunit-dom": "0.9.2",
    "testdouble": "3.12.4",
    "tmp": "0.1.0",
    "ts-node": "8.5.4",
    "typescript": "3.7.2"
  },
  "resolutions": {
    "@types/ember": "3.1.1",
    "@types/ember__string": "3.0.6",
    "hawk": "7"
  },
  "engines": {
    "node": "8.* || >= 10.*"
  },
  "ember-addon": {
    "configPath": "tests/dummy/config",
    "before": [
      "broccoli-watcher",
      "ember-cli-babel"
    ]
  },
  "husky": {
    "hooks": {
      "commit-msg": "commitlint -E HUSKY_GIT_PARAMS"
    }
  },
  "commitlint": {
    "extends": [
      "@commitlint/config-conventional"
    ],
    "rules": {
      "header-max-length": [
        0,
        "always",
        288
      ]
    }
  },
  "prettier": {
    "printWidth": 100,
    "semi": true,
    "singleQuote": true,
    "trailingComma": "es5",
    "tabWidth": 2,
    "proseWrap": "never"
  },
  "volta": {
    "node": "10.17.0",
    "yarn": "1.21.0"
  }
}<|MERGE_RESOLUTION|>--- conflicted
+++ resolved
@@ -58,12 +58,7 @@
     "@commitlint/config-conventional": "8.2.0",
     "@ember/optional-features": "1.1.0",
     "@typed-ember/renovate-config": "1.2.1",
-<<<<<<< HEAD
     "@types/capture-console": "^1.0.0",
-    "@types/chai": "4.2.5",
-=======
-    "@types/chai": "4.2.6",
->>>>>>> e31c2910
     "@types/chai-as-promised": "7.1.2",
     "@types/console-ui": "2.2.3",
     "@types/core-object": "3.0.1",
