{
  "name": "ember-cli-typescript",
  "version": "1.3.1",
  "description": "Allow ember apps to use typescript files.",
  "keywords": [
    "ember-addon",
    "typescript"
  ],
  "license": "MIT",
  "author": "Chris Krycho <chris@chriskrycho.com> (http://www.chriskrycho.com)",
  "contributors": [
    "Marius Seritan",
    "David Gardiner",
    "Philip Bjorge"
  ],
  "directories": {
    "doc": "doc",
    "test": "tests"
  },
  "repository": "https://github.com/typed-ember/ember-cli-typescript.git",
  "bugs": {
    "url": "https://github.com/typed-ember/ember-cli-typescript"
  },
  "homepage": "https://github.com/typed-ember/ember-cli-typescript",
  "scripts": {
    "build": "ember build",
    "lint:js": "eslint ./*.js addon addon-test-support app blueprints config lib server test-support tests",
    "start": "ember serve",
    "test": "ember test",
    "nodetest": "mocha node-tests --recursive",
    "test:all": "ember try:each"
  },
  "dependencies": {
    "broccoli-debug": "^0.6.4",
    "broccoli-funnel": "^2.0.1",
    "broccoli-merge-trees": "^2.0.0",
    "broccoli-plugin": "^1.2.1",
    "broccoli-stew": "^1.4.0",
    "chalk": "^2.3.0",
    "chokidar": "^2.0.3",
    "debug": "^3.1.0",
    "ember-cli": "*",
    "ember-cli-get-component-path-option": "^1.0.0",
    "ember-cli-is-package-missing": "^1.0.0",
    "ember-cli-normalize-entity-name": "^1.0.0",
    "ember-cli-path-utils": "^1.0.0",
    "ember-cli-string-utils": "^1.1.0",
    "ember-cli-test-info": "^1.0.0",
    "ember-cli-valid-component-name": "^1.0.0",
    "ember-cli-version-checker": "^2.1.0",
    "ember-router-generator": "^1.2.3",
    "escape-string-regexp": "^1.0.5",
    "execa": "^0.9.0",
    "exists-sync": "^0.0.4",
    "fs-extra": "^5.0.0",
    "inflection": "^1.12.0",
    "resolve": "^1.5.0",
    "rimraf": "^2.6.2",
    "rsvp": "^4.8.1",
    "silent-error": "^1.1.0",
    "symlink-or-copy": "^1.1.8",
    "walk-sync": "^0.3.2"
  },
  "devDependencies": {
    "@types/ember": "2.8.13",
    "@types/ember-qunit": "^3.0.1",
    "@types/node": "^9.6.5",
    "@types/qunit": "^2.0.31",
    "broccoli-asset-rev": "^2.6.0",
<<<<<<< HEAD
    "co": "^4.6.0",
    "ember-cli": "~2.18.2",
=======
    "ember-cli": "~3.1.4",
>>>>>>> 54efd3fe
    "ember-cli-app-version": "^3.1.3",
    "ember-cli-babel": "^6.6.0",
    "ember-cli-blueprint-test-helpers": "^0.18.3",
    "ember-cli-dependency-checker": "^2.0.0",
    "ember-cli-eslint": "^4.2.1",
    "ember-cli-htmlbars": "^2.0.1",
    "ember-cli-htmlbars-inline-precompile": "^1.0.0",
    "ember-cli-inject-live-reload": "^1.4.1",
    "ember-cli-qunit": "^4.3.0",
    "ember-cli-release": "^0.2.9",
    "ember-cli-shims": "^1.2.0",
    "ember-cli-sri": "^2.1.0",
    "ember-cli-uglify": "^2.0.0",
    "ember-cli-update": "^0.14.0",
    "ember-disable-prototype-extensions": "^1.1.2",
    "ember-export-application-global": "^2.0.0",
    "ember-load-initializers": "^1.0.0",
    "ember-maybe-import-regenerator": "^0.1.6",
    "ember-resolver": "^4.5.0",
    "ember-source": "~3.1.0",
    "ember-source-channel-url": "^1.0.1",
    "ember-try": "^0.2.23",
    "eslint": "^4.17.0",
    "eslint-plugin-ember": "^5.0.3",
<<<<<<< HEAD
    "eslint-plugin-node": "^6.0.0",
    "esprima": "^4.0.0",
=======
    "eslint-plugin-node": "^6.0.1",
>>>>>>> 54efd3fe
    "loader.js": "^4.2.3",
    "mktemp": "^0.4.0",
    "mocha": "^5.0.0",
    "testdouble": "^3.5.0",
    "typescript": "^2.7.2"
  },
  "resolutions": {
    "@types/ember": "2.8.13"
  },
  "engines": {
    "node": "^4.5 || 6.* || >= 7.*"
  },
  "ember-addon": {
    "configPath": "tests/dummy/config",
    "before": [
      "ember-cli-babel"
    ],
    "after": [
      "ember-source",
      "ember-data"
    ],
    "paths": [
      "tests/dummy/lib/in-repo-a",
      "tests/dummy/lib/in-repo-b"
    ]
  },
  "prettier": {
    "printWidth": 100,
    "semi": true,
    "singleQuote": true,
    "trailingComma": "es5",
    "tabWidth": 2,
    "proseWrap": "never"
  }
}<|MERGE_RESOLUTION|>--- conflicted
+++ resolved
@@ -67,12 +67,8 @@
     "@types/node": "^9.6.5",
     "@types/qunit": "^2.0.31",
     "broccoli-asset-rev": "^2.6.0",
-<<<<<<< HEAD
     "co": "^4.6.0",
-    "ember-cli": "~2.18.2",
-=======
     "ember-cli": "~3.1.4",
->>>>>>> 54efd3fe
     "ember-cli-app-version": "^3.1.3",
     "ember-cli-babel": "^6.6.0",
     "ember-cli-blueprint-test-helpers": "^0.18.3",
@@ -97,12 +93,8 @@
     "ember-try": "^0.2.23",
     "eslint": "^4.17.0",
     "eslint-plugin-ember": "^5.0.3",
-<<<<<<< HEAD
-    "eslint-plugin-node": "^6.0.0",
+    "eslint-plugin-node": "^6.0.1",
     "esprima": "^4.0.0",
-=======
-    "eslint-plugin-node": "^6.0.1",
->>>>>>> 54efd3fe
     "loader.js": "^4.2.3",
     "mktemp": "^0.4.0",
     "mocha": "^5.0.0",
