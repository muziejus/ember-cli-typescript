--- conflicted
+++ resolved
@@ -1,10 +1,6 @@
 {
   "name": "ember-cli-typescript",
-<<<<<<< HEAD
   "version": "4.0.0-alpha.1",
-=======
-  "version": "3.1.4",
->>>>>>> 6b97fbda
   "description": "Allow ember apps to use typescript files.",
   "keywords": [
     "ember-addon",
@@ -43,12 +39,6 @@
     "changelog": "conventional-changelog -p angular -i CHANGELOG.md -s -u"
   },
   "dependencies": {
-<<<<<<< HEAD
-=======
-    "@babel/plugin-proposal-nullish-coalescing-operator": "^7.4.4",
-    "@babel/plugin-proposal-optional-chaining": "^7.6.0",
-    "@babel/plugin-transform-typescript": "~7.10.4",
->>>>>>> 6b97fbda
     "ansi-to-html": "^0.6.6",
     "broccoli-stew": "^3.0.0",
     "debug": "^4.0.0",
@@ -56,11 +46,7 @@
     "fs-extra": "^9.0.1",
     "resolve": "^1.5.0",
     "rsvp": "^4.8.1",
-<<<<<<< HEAD
-    "semver": "^7.0.0",
-=======
     "semver": "^7.3.2",
->>>>>>> 6b97fbda
     "stagehand": "^1.0.0",
     "walk-sync": "^2.2.0"
   },
@@ -99,11 +85,7 @@
     "ember-cli-addon-docs": "ember-learn/ember-cli-addon-docs#4f5bfd11",
     "ember-cli-addon-docs-esdoc": "0.2.3",
     "ember-cli-app-version": "3.2.0",
-<<<<<<< HEAD
-    "ember-cli-babel": "7.17.0",
-=======
     "ember-cli-babel": "7.21.0",
->>>>>>> 6b97fbda
     "ember-cli-blueprint-test-helpers": "0.19.2",
     "ember-cli-dependency-checker": "3.2.0",
     "ember-cli-deploy": "1.0.2",
@@ -137,15 +119,6 @@
     "in-repo-a": "link:tests/dummy/lib/in-repo-a",
     "in-repo-b": "link:tests/dummy/lib/in-repo-b",
     "loader.js": "4.7.0",
-<<<<<<< HEAD
-    "mocha": "7.0.1",
-    "prettier": "1.19.1",
-    "prettier-eslint": "9.0.1",
-    "qunit-dom": "1.0.0",
-    "testdouble": "3.12.5",
-    "tmp": "0.1.0",
-    "ts-node": "8.6.2",
-=======
     "mocha": "8.0.1",
     "prettier": "2.0.5",
     "prettier-eslint": "11.0.0",
@@ -153,7 +126,6 @@
     "rimraf": "^3.0.2",
     "testdouble": "3.16.0",
     "ts-node": "8.10.2",
->>>>>>> 6b97fbda
     "typescript": "3.7.5"
   },
   "resolutions": {
