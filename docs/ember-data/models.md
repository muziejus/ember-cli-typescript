--- conflicted
+++ resolved
@@ -78,16 +78,9 @@
 So, for example, you might define a class like this:
 
 ```typescript
-<<<<<<< HEAD
-import Model, { belongsTo, AsyncBelongsTo } from '@ember-data/model';
-import User from './user';
-import Site from './site';
-=======
-import Model, { belongsTo } from '@ember-data/model';
-import DS from 'ember-data'; // NOTE: this is a workaround, see discussion below!
+import Model, { belongsTo, type AsyncBelongsTo } from '@ember-data/model';
 import type User from './user';
 import type Site from './site';
->>>>>>> 9d17480a
 
 export default class Post extends Model {
   @belongsTo('user')
@@ -115,17 +108,9 @@
 So, for example, you might define a class like this:
 
 ```typescript
-<<<<<<< HEAD
-import Model, { hasMany, AsyncHasMany, SyncHasMany } from '@ember-data/model';
-import Comment from './comment';
-import User from './user';
-=======
-import Model, { hasMany } from '@ember-data/model';
-import EmberArray from '@ember/array';
-import DS from 'ember-data'; // NOTE: this is a workaround, see discussion below!
+import Model, { hasMany, type AsyncHasMany, type SyncHasMany } from '@ember-data/model';
 import type Comment from './comment';
 import type User from './user';
->>>>>>> 9d17480a
 
 export default class Thread extends Model {
   @hasMany('comment')
